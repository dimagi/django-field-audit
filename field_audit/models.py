from datetime import datetime
<<<<<<< HEAD
from itertools import islice
=======
from enum import Enum
from functools import wraps
>>>>>>> 252d19ae

from django.conf import settings
from django.db import models

from .utils import class_import_helper

USER_TYPE_TTY = "SystemTtyOwner",
USER_TYPE_PROCESS = "SystemProcessOwner"
USER_TYPE_REQUEST = "RequestUser"


def check_engine_sqlite(engine=None):
    """Check if SQLite (or Oracle) database engines are in use. If ``engine`` is
    ``None``, check all Django engines (otherwise check only ``engine``).

    :param engine: (Optional) name of a Django database engine.
    """
    def lite_it_up(engine):
        # check if engine "flavor" is Oracle or SQLite
        # example db engine: django.db.backends.sqlite3
        # resulting flavor:                     sqlite
        return engine.split(".")[-1][:6] in {"sqlite", "oracle"}
    if engine is None:
        for db_properties in settings.DATABASES.values():
            # The following "no branch" directive prevents coverage from
            # reporting the (known) untested branch of
            # `if lite_it_up(...)->return`. There will always be an uncovered
            # branch here because tests only run on postgres _or_ sqlite, never
            # both.
            if lite_it_up(db_properties["ENGINE"]):  # pragma: no branch
                return True
    else:
        return lite_it_up(engine)
    # "no cover" note: tests only run on postgres _or_ sqlite, never both
    return False  # pragma: no cover


class AuditEventManager(models.Manager):
    """Manager for the AuditEvent model."""

    def by_type_and_username(self, user_type, username):
        """Use the ``contains`` query (PostgreSQL and MySQL/MariaDB only) to
        query for documents with matching keys.

        If other DB flavors are configured in Django settings, support is
        defined at import time (see below)
        """
        # "no cover" note: tests only run on postgres _or_ sqlite, never both
        return self.filter(  # pragma: no cover
            change_context__contains={
                "user_type": user_type,
                "username": username,
            },
        )

    # "no branch" note: tests only run on postgres _or_ sqlite, never both
    if check_engine_sqlite():  # pragma: no branch
        _by_type_and_username = by_type_and_username

        def by_type_and_username(self, user_type, username):
            """Support SQLite (for development) and Oracle (because it comes
            along for free).

            If these DB flavors are not needed at import time, this "extra db"
            support is never defined.
            """
            if check_engine_sqlite(settings.DATABASES[self.db]["ENGINE"]):
                # Oracle and SQLite do not support `contains` queries
                # see: https://docs.djangoproject.com/en/4.0/topics/db/queries/#std:fieldlookup-jsonfield.contains  # noqa: E501
                return self.filter(
                    change_context__user_type=user_type,
                    change_context__username=username,
                )
            # "no cover" note: tests only run on postgres _or_ sqlite, never
            # both
            return self._by_type_and_username(user_type, username)  # pragma: no cover  # noqa: E501


class DefaultAuditEventManager(AuditEventManager):
    """Default Manager for the AuditEvent model. Contains convenience methods
    for the default auditors, which may not be desirable to subclass if
    downstream projects wish to define custom auditor chains.
    """

    def by_system_user(self, username):
        system_types = [USER_TYPE_TTY, USER_TYPE_PROCESS]
        return self.filter(
            change_context__user_type__in=system_types,
            change_context__username=username,
        )

    def by_tty_user(self, username):
        return self.by_type_and_username(USER_TYPE_TTY, username)

    def by_process_user(self, username):
        return self.by_type_and_username(USER_TYPE_PROCESS, username)

    def by_request_user(self, username):
        return self.by_type_and_username(USER_TYPE_REQUEST, username)


def get_manager(attr_suffix, default):
    """Returns an instantiated manager, possibly one defined in settings.

    If the manager is defined in settings, it must be a subclass of
    ``django.db.models.Manager``.

    :param attr_suffix: Suffix (appended to ``FIELD_AUDIT_``) of settings
        attribute for the manager class path.
    :param default: Manager class. Returned if attribute isn't defined.
    """
    settings_attr = f"FIELD_AUDIT_{attr_suffix}"
    try:
        class_path = getattr(settings, settings_attr)
    except AttributeError:
        return default()
    desc = f"{settings_attr!r} value"
    return class_import_helper(class_path, desc, models.Manager)()


def get_date():
    """Returns the current UTC date/time.

    This is the "getter" for default values of the ``AuditEvent.event_date``
    field.
    """
    return datetime.utcnow()


class AuditEvent(models.Model):
    event_date = models.DateTimeField(default=get_date, db_index=True)
    object_class_path = models.CharField(db_index=True, max_length=255)
    object_pk = models.JSONField()
    change_context = models.JSONField()
    is_create = models.BooleanField(default=False)
    is_delete = models.BooleanField(default=False)
    is_bootstrap = models.BooleanField(default=False)
    delta = models.JSONField()

    objects = get_manager("AUDITEVENT_MANAGER", DefaultAuditEventManager)

    class Meta:
        constraints = [
            models.CheckConstraint(
                name="field_audit_auditevent_chk_create_or_delete_or_bootstrap",
                check=~(
                    models.Q(is_create=True, is_delete=True) | \
                    models.Q(is_create=True, is_bootstrap=True) | \
                    models.Q(is_delete=True, is_bootstrap=True)  # noqa: E502
                ),
            ),
        ]

    ATTACH_FIELD_NAMES_AT = "__field_audit_field_names"
    ATTACH_INIT_VALUES_AT = "__field_audit_init_values"

    @classmethod
    def attach_field_names(cls, model_class, field_names):
        """Attaches a collection of field names to a Model class for auditing.

        :param model_class: a Django Model class under audit
        :param field_names: collection of field names to audit on the model
        """
        setattr(model_class, cls.ATTACH_FIELD_NAMES_AT, field_names)

    @classmethod
    def _field_names(cls, instance):
        """Returns the audit field names stored on the model instance's class

        :param instance: instance of a Model subclass being audited for changes
        """
        return getattr(instance.__class__, cls.ATTACH_FIELD_NAMES_AT)

    @staticmethod
    def get_field_value(instance, field_name):
        """Returns the database value of a field on ``instance``.

        :param instance: an instance of a Django model
        :param field_name: name of a field on ``instance``
        """
        field = instance._meta.get_field(field_name)
        return field.to_python(field.value_from_object(instance))

    @classmethod
    def attach_initial_values(cls, instance):
        """Save copies of field values on an instance so they can be used later
        to determine if the instance has changed and record what the previous
        values were.

        :param instance: instance of a Model subclass to be audited for changes
        :raises: ``AttachValuesError`` if initial values are already attached to
            the instance
        """
        if hasattr(instance, cls.ATTACH_INIT_VALUES_AT):
            # This should never happen, but to be safe, refuse to clobber
            # existing attributes.
            raise AttachValuesError(
                f"refusing to overwrite {cls.ATTACH_INIT_VALUES_AT!r} "
                f"on model instance: {instance}"
            )
        field_names = cls._field_names(instance)
        init_values = {f: cls.get_field_value(instance, f) for f in field_names}
        setattr(instance, cls.ATTACH_INIT_VALUES_AT, init_values)

    @classmethod
    def reset_initial_values(cls, instance):
        """Returns the previously attached "initial values" and attaches new
        values.

        :param instance: instance of a Model subclass to be audited for changes
        :raises: ``AttachValuesError`` if initial values are not attached to
            the instance
        """
        try:
            values = getattr(instance, cls.ATTACH_INIT_VALUES_AT)
        except AttributeError:
            raise AttachValuesError("cannot reset values that were never set")
        delattr(instance, cls.ATTACH_INIT_VALUES_AT)
        cls.attach_initial_values(instance)
        return values

    @classmethod
    def audit_field_changes(cls, *args, **kw):
        """Convenience method that calls ``make_audit_event()`` and saves the
        event (if one is returned).

        All args/kw passed directly to ``make_audit_event()``, see that method
        for usage.
        """
        event = cls.make_audit_event(*args, **kw)
        if event is not None:
            event.save()

    @classmethod
    def make_audit_event(cls, instance, is_create, is_delete,
                         request, object_pk=None):
        """Factory method for creating a new ``AuditEvent`` for an instance of a
        model that's being audited for changes.

        :param instance: instance of a Model subclass to be audited for changes
        :param is_create: whether or not the audited event creates a new DB
            record (setting ``True`` implies that ``instance`` is changing)
        :param is_delete: whether or not the audited event deletes an existing
            DB record (setting ``True`` implies that ``instance`` is changing)
        :param request: the request object responsible for the change (or
            ``None`` if there is no request)
        :param object_pk: (Optional) primary key of the instance. Only used when
            ``is_delete == True``, that is, when the instance itself no longer
            references its pre-delete primary key. It is ambiguous to set this
            when ``is_delete == False``, and doing so will raise an exception.
        :returns: an unsaved ``AuditEvent`` instance (or ``None`` if
            ``instance`` has not changed)
        :raises: ``ValueError`` on invalid use of the ``object_pk`` argument
        """
        if not is_delete:
            if object_pk is not None:
                raise ValueError(
                    "'object_pk' arg is ambiguous when 'is_delete == False'"
                )
            object_pk = instance.pk
        # fetch (and reset for next db write operation) initial values
        init_values = cls.reset_initial_values(instance)
        delta = {}
        for field_name in cls._field_names(instance):
            value = cls.get_field_value(instance, field_name)
            if is_create:
                delta[field_name] = {"new": value}
            elif is_delete:
                delta[field_name] = {"old": value}
            else:
                try:
                    init_value = init_values[field_name]
                except KeyError:
                    delta[field_name] = {"new": value}
                else:
                    if init_value != value:
                        delta[field_name] = {"old": init_value, "new": value}
        if delta:
            from .auditors import audit_dispatcher
            from .field_audit import get_audited_class_path
            change_context = audit_dispatcher.dispatch(request)
            return cls(
                object_class_path=get_audited_class_path(type(instance)),
                object_pk=object_pk,
                change_context={} if change_context is None else change_context,
                is_create=is_create,
                is_delete=is_delete,
                delta=delta,
            )

    @classmethod
    def bootstrap_existing_model_records(cls, model_class, field_names,
                                         batch_size=None, iter_records=None):
        """Creates audit events for all existing records of ``model_class``.

        :param model_class: a subclass of ``django.db.models.Model`` that uses
            the ``audit_fields()`` decorator.
        :param field_names: a collection of field names to include in the
            resulting audit event ``delta`` value.
        :param batch_size: (optional) create bootstrap records in batches of
            ``batch_size``. If ``None`` (the default), no batching is performed.
        :param iter_records: a callable used to fetch model instances.
            If ``None`` (the default), ``.all().iterator()`` is called on the
            model's default manager.
        :returns: number of bootstrap records created
        """
        from .auditors import audit_dispatcher
        from .field_audit import get_audited_class_path

        if iter_records is None:
            iter_records = model_class._default_manager.all().iterator

        def iter_events():
            for instance in iter_records():
                delta = {}
                for field_name in field_names:
                    value = cls.get_field_value(instance, field_name)
                    delta[field_name] = {"new": value}
                yield cls(
                    object_class_path=object_class_path,
                    object_pk=instance.pk,
                    change_context=change_context,
                    is_bootstrap=True,
                    delta=delta,
                )

        change_context = audit_dispatcher.dispatch(None)
        object_class_path = get_audited_class_path(model_class)

        if batch_size is None:
            return len(cls.objects.bulk_create(iter_events()))
        # bulk_create in batches efficiently
        # see: https://docs.djangoproject.com/en/4.0/ref/models/querysets/#bulk-create  # noqa: E501
        events = iter_events()
        total = 0
        while True:
            batch = list(islice(events, batch_size))
            if not batch:
                break
            total += len(batch)
            cls.objects.bulk_create(batch, batch_size=batch_size)
        return total

    def __repr__(self):  # pragma: no cover
        cls_name = type(self).__name__
        return f"<{cls_name} ({self.id}, {self.object_class_path!r})>"


class AttachValuesError(Exception):
    """Attaching initial values to a Model instance failed."""


class InvalidAuditActionError(Exception):
    """A special QuerySet write method was called with non-AuditAction enum."""


class UnsetAuditActionError(Exception):
    """A special QuerySet write method was called without an audit action."""


class AuditAction(Enum):

    AUDIT = object()
    IGNORE = object()
    RAISE = object()

    def __repr__(self):  # pragma: no cover
        return f"<{type(self).__name__}.{self.name}>"


def validate_audit_action(func):
    """Decorator that performs validation on the ``audit_action`` keyword arg.

    :raises: ``InvalidAuditActionError`` or ``UnsetAuditActionError``
    """
    @wraps(func)
    def wrapper(self, *args, audit_action=AuditAction.RAISE, **kw):
        if audit_action not in AuditAction:
            raise InvalidAuditActionError(
                "The 'audit_action' argument must be a value of 'AuditAction', "
                f"got {type(audit_action)!r}"
            )
        if audit_action is AuditAction.RAISE:
            raise UnsetAuditActionError(
                f"{type(self).__name__}.{func.__name__}() requires an audit "
                "action"
            )
        return func(self, *args, audit_action=audit_action, **kw)
    return wrapper


class AuditingQuerySet(models.QuerySet):
    """A QuerySet that can perform field change auditing for bulk write methods.

    When decorating a model class with
    ``@audit_fields(..., audit_special_queryset_writes=True)``, the model's
    default manager must be a subclass of ``AuditingManager``.  Doing so
    provides the required extra auditing logic for the following methods:

    - ``bulk_create()``
    - ``bulk_update()``
    - ``delete()``
    - ``update()``

    Each of these methods has an additional required keyword argument
    ``audit_action`` which defaults to ``AuditAction.RAISE``.  When calling one
    of the above methods, the value must be explicitly set to one of:

    - ``AuditAction.AUDIT`` -- perform the database write, creating audit events
        for the changes.
    - ``AuditAction.IGNORE`` -- perform the database write without performing
        any auditing logic (pass through).

    Calling one of these methods without setting the desired audit action will
    raise an exception.
    """

    @validate_audit_action
    def bulk_create(self, *args, audit_action=AuditAction.RAISE, **kw):
        if audit_action is AuditAction.IGNORE:
            return super().bulk_create(*args, **kw)
        else:
            raise NotImplementedError(
                "Change auditing is not implemented for bulk_create()."
            )

    @validate_audit_action
    def bulk_update(self, *args, audit_action=AuditAction.RAISE, **kw):
        if audit_action is AuditAction.IGNORE:
            return super().bulk_update(*args, **kw)
        else:
            raise NotImplementedError(
                "Change auditing is not implemented for bulk_update()."
            )

    @validate_audit_action
    def delete(self, *, audit_action=AuditAction.RAISE):
        if audit_action is AuditAction.IGNORE:
            return super().delete()
        assert audit_action is AuditAction.AUDIT, audit_action
        from .field_audit import request
        request = request.get()
        audit_events = []
        for instance in self:
            # make_audit_event() will never return None because delete=True
            audit_events.append(AuditEvent.make_audit_event(
                instance,
                False,
                True,
                request,
                instance.pk,
            ))
        value = super().delete()
        if audit_events:
            # write the audit events _after_ the delete succeeds
            AuditEvent.objects.bulk_create(audit_events)
        return value

    @validate_audit_action
    def update(self, *args, audit_action=AuditAction.RAISE, **kw):
        if audit_action is AuditAction.IGNORE:
            return super().update(*args, **kw)
        else:
            raise NotImplementedError(
                "Change auditing is not implemented for update()."
            )


AuditingManager = models.Manager.from_queryset(AuditingQuerySet)<|MERGE_RESOLUTION|>--- conflicted
+++ resolved
@@ -1,10 +1,7 @@
 from datetime import datetime
-<<<<<<< HEAD
-from itertools import islice
-=======
 from enum import Enum
 from functools import wraps
->>>>>>> 252d19ae
+from itertools import islice
 
 from django.conf import settings
 from django.db import models
