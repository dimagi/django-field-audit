--- conflicted
+++ resolved
@@ -1,16 +1,10 @@
 from contextlib import ContextDecorator
 from datetime import datetime, timedelta
-<<<<<<< HEAD
+from enum import Enum
 from unittest.mock import ANY, Mock, patch
 
+from django.conf import settings
 from django.db import models, transaction
-=======
-from enum import Enum
-from unittest.mock import patch
-
-from django.conf import settings
-from django.db import models
->>>>>>> 252d19ae
 from django.db.utils import IntegrityError
 from django.test import TestCase, override_settings
 
@@ -30,11 +24,13 @@
     validate_audit_action,
 )
 
-<<<<<<< HEAD
-from .models import Aerodrome, Aircraft, CrewMember, Flight
-=======
-from .models import Aircraft, CrewMember, Flight, ModelWithAuditingManager
->>>>>>> 252d19ae
+from .models import (
+    Aerodrome,
+    Aircraft,
+    CrewMember,
+    Flight,
+    ModelWithAuditingManager,
+)
 from .test_field_audit import override_audited_models
 
 EVENT_REQ_FIELDS = {"object_pk": 0, "change_context": {}, "delta": {}}
@@ -546,11 +542,102 @@
         self.assertEqual([], list(AuditEvent.objects.all()))
 
 
-<<<<<<< HEAD
-class TestModel(models.Model):
-    __test__ = False  # this is not a test
-    value = models.IntegerField(null=True)
-    other = models.IntegerField(null=True)
+class TestValidateAuditAction(TestCase):
+
+    def test_validate_audit_action_audit(self):
+        self._func(audit_action=AuditAction.AUDIT)  # does not raise
+
+    def test_validate_audit_action_ignore(self):
+        self._func(audit_action=AuditAction.IGNORE)  # does not raise
+
+    def test_validate_audit_action_raises_unsetauditactionerror(self):
+        with self.assertRaises(UnsetAuditActionError):
+            self._func()
+
+    def test_validate_audit_action_raises_invalidauditactionerror(self):
+        class Action(Enum):
+            VALUE = object()
+        with self.assertRaises(InvalidAuditActionError):
+            self._func(audit_action=Action.VALUE)
+
+    @validate_audit_action
+    def _func(self, *, audit_action=None):
+        pass
+
+
+class TestAuditingQuerySet(TestCase):
+
+    def test_bulk_create_audit_action_audit_is_not_implemented(self):
+        queryset = AuditingQuerySet()
+        with self.assertRaises(NotImplementedError):
+            queryset.bulk_create([], audit_action=AuditAction.AUDIT)
+
+    def test_bulk_create_audit_action_ignore_calls_super(self):
+        queryset = AuditingQuerySet()
+        items = object()
+        with patch.object(models.QuerySet, "bulk_create") as super_meth:
+            queryset.bulk_create(items, audit_action=AuditAction.IGNORE)
+            super_meth.assert_called_with(items)
+
+    def test_bulk_update_audit_action_audit_is_not_implemented(self):
+        queryset = AuditingQuerySet()
+        with self.assertRaises(NotImplementedError):
+            queryset.bulk_update([], audit_action=AuditAction.AUDIT)
+
+    def test_bulk_update_audit_action_ignore_calls_super(self):
+        queryset = AuditingQuerySet()
+        items = object()
+        with patch.object(models.QuerySet, "bulk_update") as super_meth:
+            queryset.bulk_update(items, audit_action=AuditAction.IGNORE)
+            super_meth.assert_called_with(items)
+
+    def test_delete_audit_action_audit_deletes_and_creates_audit_events(self):
+        for pkey in range(2):
+            ModelWithAuditingManager.objects.create(
+                id=pkey,
+                value="odd" if pkey % 2 else "even",
+            )
+        queryset = ModelWithAuditingManager.objects.filter(value="even")
+        self.assertEqual([], list(AuditEvent.objects.filter(is_delete=True)))
+        queryset.delete(audit_action=AuditAction.AUDIT)
+        instance, = ModelWithAuditingManager.objects.all()
+        self.assertEqual(1, instance.id)
+        self.assertEqual("odd", instance.value)
+        event, = AuditEvent.objects.filter(is_delete=True)
+        self.assertEqual(0, event.object_pk)
+        self.assertEqual(True, event.is_delete)
+        self.assertEqual(
+            "tests.models.ModelWithAuditingManager",
+            event.object_class_path,
+        )
+        self.assertEqual(
+            {"id": {"old": 0}, "value": {"old": "even"}},
+            event.delta,
+        )
+
+    def test_delete_audit_action_audit_noop_with_empty_queryset(self):
+        queryset = ModelWithAuditingManager.objects.all()
+        self.assertEqual([], list(queryset))
+        queryset.delete(audit_action=AuditAction.AUDIT)
+        self.assertEqual([], list(AuditEvent.objects.filter(is_delete=True)))
+
+    def test_delete_audit_action_ignore_calls_super(self):
+        queryset = AuditingQuerySet()
+        with patch.object(models.QuerySet, "delete") as super_meth:
+            queryset.delete(audit_action=AuditAction.IGNORE)
+            super_meth.assert_called()
+
+    def test_update_audit_action_audit_is_not_implemented(self):
+        queryset = AuditingQuerySet()
+        with self.assertRaises(NotImplementedError):
+            queryset.update([], audit_action=AuditAction.AUDIT)
+
+    def test_update_audit_action_ignore_calls_super(self):
+        queryset = AuditingQuerySet()
+        items = object()
+        with patch.object(models.QuerySet, "update") as super_meth:
+            queryset.update(items, audit_action=AuditAction.IGNORE)
+            super_meth.assert_called_with(items)
 
 
 class TestAuditEventBootstrapping(TestCase):
@@ -662,102 +749,4 @@
             )
             mock.assert_not_called()
         self.assertEqual(0, created_events)
-        self.assertEqual([], list(AuditEvent.objects.filter(is_bootstrap=True)))
-=======
-class TestValidateAuditAction(TestCase):
-
-    def test_validate_audit_action_audit(self):
-        self._func(audit_action=AuditAction.AUDIT)  # does not raise
-
-    def test_validate_audit_action_ignore(self):
-        self._func(audit_action=AuditAction.IGNORE)  # does not raise
-
-    def test_validate_audit_action_raises_unsetauditactionerror(self):
-        with self.assertRaises(UnsetAuditActionError):
-            self._func()
-
-    def test_validate_audit_action_raises_invalidauditactionerror(self):
-        class Action(Enum):
-            VALUE = object()
-        with self.assertRaises(InvalidAuditActionError):
-            self._func(audit_action=Action.VALUE)
-
-    @validate_audit_action
-    def _func(self, *, audit_action=None):
-        pass
-
-
-class TestAuditingQuerySet(TestCase):
-
-    def test_bulk_create_audit_action_audit_is_not_implemented(self):
-        queryset = AuditingQuerySet()
-        with self.assertRaises(NotImplementedError):
-            queryset.bulk_create([], audit_action=AuditAction.AUDIT)
-
-    def test_bulk_create_audit_action_ignore_calls_super(self):
-        queryset = AuditingQuerySet()
-        items = object()
-        with patch.object(models.QuerySet, "bulk_create") as super_meth:
-            queryset.bulk_create(items, audit_action=AuditAction.IGNORE)
-            super_meth.assert_called_with(items)
-
-    def test_bulk_update_audit_action_audit_is_not_implemented(self):
-        queryset = AuditingQuerySet()
-        with self.assertRaises(NotImplementedError):
-            queryset.bulk_update([], audit_action=AuditAction.AUDIT)
-
-    def test_bulk_update_audit_action_ignore_calls_super(self):
-        queryset = AuditingQuerySet()
-        items = object()
-        with patch.object(models.QuerySet, "bulk_update") as super_meth:
-            queryset.bulk_update(items, audit_action=AuditAction.IGNORE)
-            super_meth.assert_called_with(items)
-
-    def test_delete_audit_action_audit_deletes_and_creates_audit_events(self):
-        for pkey in range(2):
-            ModelWithAuditingManager.objects.create(
-                id=pkey,
-                value="odd" if pkey % 2 else "even",
-            )
-        queryset = ModelWithAuditingManager.objects.filter(value="even")
-        self.assertEqual([], list(AuditEvent.objects.filter(is_delete=True)))
-        queryset.delete(audit_action=AuditAction.AUDIT)
-        instance, = ModelWithAuditingManager.objects.all()
-        self.assertEqual(1, instance.id)
-        self.assertEqual("odd", instance.value)
-        event, = AuditEvent.objects.filter(is_delete=True)
-        self.assertEqual(0, event.object_pk)
-        self.assertEqual(True, event.is_delete)
-        self.assertEqual(
-            "tests.models.ModelWithAuditingManager",
-            event.object_class_path,
-        )
-        self.assertEqual(
-            {"id": {"old": 0}, "value": {"old": "even"}},
-            event.delta,
-        )
-
-    def test_delete_audit_action_audit_noop_with_empty_queryset(self):
-        queryset = ModelWithAuditingManager.objects.all()
-        self.assertEqual([], list(queryset))
-        queryset.delete(audit_action=AuditAction.AUDIT)
-        self.assertEqual([], list(AuditEvent.objects.filter(is_delete=True)))
-
-    def test_delete_audit_action_ignore_calls_super(self):
-        queryset = AuditingQuerySet()
-        with patch.object(models.QuerySet, "delete") as super_meth:
-            queryset.delete(audit_action=AuditAction.IGNORE)
-            super_meth.assert_called()
-
-    def test_update_audit_action_audit_is_not_implemented(self):
-        queryset = AuditingQuerySet()
-        with self.assertRaises(NotImplementedError):
-            queryset.update([], audit_action=AuditAction.AUDIT)
-
-    def test_update_audit_action_ignore_calls_super(self):
-        queryset = AuditingQuerySet()
-        items = object()
-        with patch.object(models.QuerySet, "update") as super_meth:
-            queryset.update(items, audit_action=AuditAction.IGNORE)
-            super_meth.assert_called_with(items)
->>>>>>> 252d19ae
+        self.assertEqual([], list(AuditEvent.objects.filter(is_bootstrap=True)))